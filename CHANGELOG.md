--- conflicted
+++ resolved
@@ -1,13 +1,6 @@
 # Changelog
 
 ## Unreleased
-<<<<<<< HEAD
-- Documented virtual environment setup commands in README for clearer onboarding.
-- Clarified activation, Windows usage, and deactivation steps for the virtual environment in README.
-=======
-- Introduced a minimal HTML web interface at `/ui` for account management.
-- Added Jinja2 dependency and template loader for the web interface.
->>>>>>> 1253e388
 - Added cloning instructions to README for new developers.
 - Updated cloning example to use the curlyphries GitHub account.
 - Added logging to database initialization and session helpers for clearer troubleshooting.
